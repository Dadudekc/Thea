#!/usr/bin/env python3
"""
Bridge Test Runner
-----------------
Demonstrates the functionality of the Injector and Telemetry modules.
"""

import os
import sys
import time
import json
import datetime
from typing import Dict, Any

# Add src directory to path
sys.path.insert(0, os.path.abspath(os.path.join(os.path.dirname(__file__), '../src')))

# Import modules to test
<<<<<<< HEAD
from bridge.module1 import BridgeInjector
from bridge.module2 import BridgeTelemetry
from bridge.module3 import BridgeLogger, ErrorHandler
=======
from bridge.injector import BridgeInjector
from bridge.telemetry import BridgeTelemetry
from bridge.logging import BridgeLogger, ErrorHandler
>>>>>>> 137d769e

def create_test_logger():
    """Create a test logger."""
    test_log_dir = "runtime/logs/demo"
    os.makedirs(test_log_dir, exist_ok=True)
    
    logger_config = {
        'log_path': os.path.join(test_log_dir, "demo_logs.jsonl"),
        'enable_console': True,
        'min_log_level': 'INFO'
    }
    
    return BridgeLogger(logger_config), logger_config

def test_injector():
    """Test the Injector module."""
    print("\n=== Testing Injector ===\n")
    
    # Create logger and error handler
    logger, logger_config = create_test_logger()
    error_handler = ErrorHandler(logger)
    
    # Create injector
    injector_config = {
        'logger_config': logger_config,
        'version': '1.0.0'
    }
    injector = BridgeInjector(injector_config)
    
    # Test valid command
    print("\n> Testing valid command...")
    valid_command = {
        'command_type': 'EXECUTE_TASK',
        'payload': {'task_id': 'TASK-123'},
        'source': 'demo_script'
    }
    
    result = injector.process_command(valid_command)
    print_json(result)
    
    # Test invalid command
    print("\n> Testing invalid command...")
    invalid_command = {
        'command_type': 'EXECUTE_TASK',
        # Missing required payload.task_id
        'payload': {},
        'source': 'demo_script'
    }
    
    result = injector.process_command(invalid_command)
    print_json(result)
    
    # Test health check
    print("\n> Testing health check...")
    health = injector.health_check()
    print_json(health)
    
    return injector

def test_telemetry():
    """Test the Telemetry module."""
    print("\n=== Testing Telemetry ===\n")
    
    # Create logger and error handler
    logger, logger_config = create_test_logger()
    
    # Create telemetry
    telemetry_config = {
        'logger_config': logger_config,
        'version': '1.0.0',
        'storage_type': 'memory'
    }
    telemetry = BridgeTelemetry(telemetry_config)
    
    # Record an event
    print("\n> Recording an event...")
    event = {
        'event_type': 'USER_ACTION',
        'source': 'demo_script',
        'data': {
            'action': 'button_click',
            'component': 'submit_button',
            'user_id': 'user_123'
        }
    }
    
    result = telemetry.record_event(event)
    print_json(result)
    
    # Record multiple metrics
    print("\n> Recording metrics...")
    metrics = [
        ('page_load_time_ms', 345),
        ('memory_usage_mb', 125.7),
        ('cpu_usage_percent', 23.5),
        ('active_connections', 42),
        ('page_load_time_ms', 298),
    ]
    
    for name, value in metrics:
        result = telemetry.record_metric(name, value, {'source': 'demo_script'})
        print(f"Recorded metric {name}: {value} - {result['status']}")
    
    # Get aggregated metrics
    print("\n> Getting aggregated metrics...")
    now = datetime.datetime.utcnow()
    one_hour_ago = now - datetime.timedelta(hours=1)
    
    result = telemetry.get_metrics(
        metric_names=['page_load_time_ms', 'memory_usage_mb'],
        time_range=(one_hour_ago.isoformat(), now.isoformat()),
        aggregation="MEAN"
    )
    print_json(result)
    
    # Check health
    print("\n> Testing health check...")
    health = telemetry.health_check()
    print_json(health)
    
    return telemetry

def test_integration():
    """Test integration between Injector and Telemetry."""
    print("\n=== Testing Injector + Telemetry Integration ===\n")
    
    # Create logger and error handler
    logger, logger_config = create_test_logger()
    
    # Create telemetry
    telemetry_config = {
        'logger_config': logger_config,
        'version': '1.0.0',
        'storage_type': 'memory'
    }
    telemetry = BridgeTelemetry(telemetry_config)
    
    # Create injector with telemetry
    injector_config = {
        'logger_config': logger_config,
        'version': '1.0.0',
        'telemetry_config': telemetry_config
    }
    injector = BridgeInjector(injector_config)
    
    # Process multiple commands to generate metrics
    print("\n> Processing commands to generate metrics...")
    for i in range(5):
        command = {
            'command_type': 'EXECUTE_TASK',
            'payload': {'task_id': f'TASK-{i+1}'},
            'source': 'demo_script'
        }
        injector.process_command(command)
        
    # Wait a bit to simulate processing time
    time.sleep(1)
    
    # Get command processing metrics
    print("\n> Getting command processing metrics...")
    now = datetime.datetime.utcnow()
    one_hour_ago = now - datetime.timedelta(hours=1)
    
    result = telemetry.get_metrics(
        metric_names=['command_processing_time_ms'],
        time_range=(one_hour_ago.isoformat(), now.isoformat()),
        aggregation="MEAN"
    )
    print_json(result)
    
    return injector, telemetry

def print_json(data):
    """Print JSON data in a readable format."""
    print(json.dumps(data, indent=2))

def main():
    """Run the tests."""
    print("=== Dream.OS Bridge Test Runner ===")
    print(f"Running at: {datetime.datetime.now().isoformat()}")
    
    try:
        # Test injector
        injector = test_injector()
        
        # Test telemetry
        telemetry = test_telemetry()
        
        # Test integration
        test_integration()
        
        print("\n=== All tests completed successfully ===")
        
    except Exception as e:
        print(f"\nERROR: {str(e)}")
        import traceback
        traceback.print_exc()
        return 1
        
    return 0

if __name__ == "__main__":
    sys.exit(main()) <|MERGE_RESOLUTION|>--- conflicted
+++ resolved
@@ -16,15 +16,9 @@
 sys.path.insert(0, os.path.abspath(os.path.join(os.path.dirname(__file__), '../src')))
 
 # Import modules to test
-<<<<<<< HEAD
-from bridge.module1 import BridgeInjector
-from bridge.module2 import BridgeTelemetry
-from bridge.module3 import BridgeLogger, ErrorHandler
-=======
 from bridge.injector import BridgeInjector
 from bridge.telemetry import BridgeTelemetry
 from bridge.logging import BridgeLogger, ErrorHandler
->>>>>>> 137d769e
 
 def create_test_logger():
     """Create a test logger."""
